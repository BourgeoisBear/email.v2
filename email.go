//Package email is designed to provide an "email interface for humans."
//Designed to be robust and flexible, the email package aims to make sending email easy without getting in the way.
package email

import (
	"bytes"
	"encoding/base64"
	"errors"
	"fmt"
	"io"
	"io/ioutil"
	"mime"
	"mime/multipart"
	"net/mail"
	"net/smtp"
	"net/textproto"
	"os"
	"path/filepath"
	"strings"
)

const (
<<<<<<< HEAD
	MaxLineLength = 76 //The maximum line length per RFC 2045
=======
	//MaxLineLength is the maximum line length per RFC 2045
	MaxLineLength = 76
>>>>>>> 14553fee
)

//Email is the type used for email messages
type Email struct {
	From        string
	To          []string
	Bcc         []string
	Cc          []string
	Subject     string
	Text        string //Plaintext message (optional)
<<<<<<< HEAD
	HTML        string //HTML message (optional)
=======
	HTML        string //Html message (optional)
>>>>>>> 14553fee
	Headers     textproto.MIMEHeader
	Attachments map[string]*Attachment
	ReadReceipt []string
}

//NewEmail creates an Email, and returns the pointer to it.
func NewEmail() *Email {
	return &Email{Attachments: make(map[string]*Attachment), Headers: textproto.MIMEHeader{}}
}

//Attach is used to attach a file to the email.
//It attempts to open the file referenced by filename and, if successful, creates an Attachment.
//This Attachment is then appended to the slice of Email.Attachments.
//The function will then return the Attachment for reference, as well as nil for the error, if successful.
func (e *Email) Attach(filename string) (a *Attachment, err error) {
	//Check if the file exists, return any error
	if _, err := os.Stat(filename); os.IsNotExist(err) {
		return nil, err
	}
	//Read the file, and set the appropriate headers
	buffer, err := ioutil.ReadFile(filename)
	if err != nil {
		return nil, err
	}
	e.Attachments[filename] = &Attachment{
		Filename: filename,
		Header:   textproto.MIMEHeader{},
		Content:  buffer}
	at := e.Attachments[filename]
	//Get the Content-Type to be used in the MIMEHeader
	ct := mime.TypeByExtension(filepath.Ext(filename))
	if ct != "" {
		at.Header.Set("Content-Type", ct)
	} else {
		//If the Content-Type is blank, set the Content-Type to "application/octet-stream"
		at.Header.Set("Content-Type", "application/octet-stream")
	}
	at.Header.Set("Content-Disposition", fmt.Sprintf("attachment;\r\n filename=\"%s\"", filename))
	at.Header.Set("Content-Transfer-Encoding", "base64")
	return e.Attachments[filename], nil
}

//Bytes converts the Email object to a []byte representation, including all needed MIMEHeaders, boundaries, etc.
func (e *Email) Bytes() ([]byte, error) {
	buff := &bytes.Buffer{}
	w := multipart.NewWriter(buff)
	//Set the appropriate headers (overwriting any conflicts)
	//Leave out Bcc (only included in envelope headers)
	e.Headers.Set("To", strings.Join(e.To, ","))
	if e.Cc != nil {
		e.Headers.Set("Cc", strings.Join(e.Cc, ","))
	}
	e.Headers.Set("From", e.From)
	e.Headers.Set("Subject", e.Subject)
	if len(e.ReadReceipt) != 0 {
		e.Headers.Set("Disposition-Notification-To", strings.Join(e.ReadReceipt, ","))
	}
	e.Headers.Set("MIME-Version", "1.0")
	e.Headers.Set("Content-Type", fmt.Sprintf("multipart/mixed;\r\n boundary=%s\r\n", w.Boundary()))

	//Write the envelope headers (including any custom headers)
	if err := headerToBytes(buff, e.Headers); err != nil {
	}
	//Start the multipart/mixed part
	fmt.Fprintf(buff, "--%s\r\n", w.Boundary())
	header := textproto.MIMEHeader{}
	//Check to see if there is a Text or HTML field
	if e.Text != "" || e.HTML != "" {
		subWriter := multipart.NewWriter(buff)
		//Create the multipart alternative part
		header.Set("Content-Type", fmt.Sprintf("multipart/alternative;\r\n boundary=%s\r\n", subWriter.Boundary()))
		//Write the header
		if err := headerToBytes(buff, header); err != nil {

		}
		//Create the body sections
		if e.Text != "" {
			header.Set("Content-Type", fmt.Sprintf("text/plain; charset=UTF-8"))
			header.Set("Content-Transfer-Encoding", "quoted-printable")
			if _, err := subWriter.CreatePart(header); err != nil {
				return nil, err
			}
			// Write the text
			if err := quotePrintEncode(buff, e.Text); err != nil {
				return nil, err
			}
		}
		if e.HTML != "" {
			header.Set("Content-Type", fmt.Sprintf("text/html; charset=UTF-8"))
			header.Set("Content-Transfer-Encoding", "quoted-printable")
			if _, err := subWriter.CreatePart(header); err != nil {
				return nil, err
			}
			// Write the text
			if err := quotePrintEncode(buff, e.HTML); err != nil {
				return nil, err
			}
		}
		if err := subWriter.Close(); err != nil {
			return nil, err
		}
	}
	//Create attachment part, if necessary
	if e.Attachments != nil {
		for _, a := range e.Attachments {
			ap, err := w.CreatePart(a.Header)
			if err != nil {
				return nil, err
			}
			//Write the base64Wrapped content to the part
			base64Wrap(ap, a.Content)
		}
	}
	if err := w.Close(); err != nil {
		return nil, err
	}
	return buff.Bytes(), nil
}

//Send an email using the given host and SMTP auth (optional), returns any error thrown by smtp.SendMail
//This function merges the To, Cc, and Bcc fields and calls the smtp.SendMail function using the Email.Bytes() output as the message
func (e *Email) Send(addr string, a smtp.Auth) error {
	//Check to make sure there is at least one recipient and one "From" address
	if e.From == "" || (len(e.To) == 0 && len(e.Cc) == 0 && len(e.Bcc) == 0) {
		return errors.New("Must specify at least one From address and one To address")
	}
	// Merge the To, Cc, and Bcc fields
	to := append(append(e.To, e.Cc...), e.Bcc...)
	from, err := mail.ParseAddress(e.From)
	if err != nil {
		return err
	}
	raw, err := e.Bytes()
	if err != nil {
		return err
	}
	return smtp.SendMail(addr, a, from.Address, to, raw)
}

//Attachment is a struct representing an email attachment.
//Based on the mime/multipart.FileHeader struct, Attachment contains the name, MIMEHeader, and content of the attachment in question
type Attachment struct {
	Filename string
	Header   textproto.MIMEHeader
	Content  []byte
}

//quotePrintEncode writes the quoted-printable text to the IO Writer (according to RFC 2045)
func quotePrintEncode(w io.Writer, s string) error {
	mc := 0
	for _, c := range s {
		// Handle the soft break for the EOL, if needed
		if mc == MaxLineLength-1 || (!isPrintable(c) && mc+len(fmt.Sprintf("%s%X", "=", c)) > MaxLineLength-1) {
			if _, err := fmt.Fprintf(w, "%s", "=\r\n"); err != nil {
				return err
			}
			mc = 0
		}
		//append the appropriate character
		if isPrintable(c) {
			//Printable character
			if _, err := fmt.Fprintf(w, "%s", string(c)); err != nil {
				return err
			}
			// Reset the counter if we wrote a newline
			if c == '\n' {
				mc = 0
			}
			mc++
			continue
		} else {
			//non-printable.. encode it (TODO)
			es := fmt.Sprintf("%s%X", "=", c)
			if _, err := fmt.Fprintf(w, "%s", es); err != nil {
				return err
			}
			//todo - increment correctly
			mc += len(es)
		}
	}
	return nil
}

//isPrintable returns true if the rune given is "printable" according to RFC 2045, false otherwise
func isPrintable(c rune) bool {
	return (c >= '!' && c <= '<') || (c >= '>' && c <= '~') || (c == ' ' || c == '\n' || c == '\t')
}

//base64Wrap encodeds the attachment content, and wraps it according to RFC 2045 standards (every 76 chars)
//The output is then written to the specified io.Writer
func base64Wrap(w io.Writer, b []byte) {
	encoded := base64.StdEncoding.EncodeToString(b)
	for i := 0; i < len(encoded); i += MaxLineLength {
		//Do we need to print 76 characters, or the rest of the string?
		if len(encoded)-i < MaxLineLength {
			fmt.Fprintf(w, "%s\r\n", encoded[i:])
		} else {
			fmt.Fprintf(w, "%s\r\n", encoded[i:i+76])
		}
	}
}

//headerToBytes enumerates the key and values in the header, and writes the results to the IO Writer
func headerToBytes(w io.Writer, t textproto.MIMEHeader) error {
	for k, v := range t {
		//Write the header key
		_, err := fmt.Fprintf(w, "%s:", k)
		if err != nil {
			return err
		}
		//Write each value in the header
		for _, c := range v {
			_, err := fmt.Fprintf(w, " %s\r\n", c)
			if err != nil {
				return err
			}
		}
	}
	return nil
}<|MERGE_RESOLUTION|>--- conflicted
+++ resolved
@@ -20,12 +20,8 @@
 )
 
 const (
-<<<<<<< HEAD
-	MaxLineLength = 76 //The maximum line length per RFC 2045
-=======
 	//MaxLineLength is the maximum line length per RFC 2045
 	MaxLineLength = 76
->>>>>>> 14553fee
 )
 
 //Email is the type used for email messages
@@ -36,11 +32,7 @@
 	Cc          []string
 	Subject     string
 	Text        string //Plaintext message (optional)
-<<<<<<< HEAD
-	HTML        string //HTML message (optional)
-=======
 	HTML        string //Html message (optional)
->>>>>>> 14553fee
 	Headers     textproto.MIMEHeader
 	Attachments map[string]*Attachment
 	ReadReceipt []string
@@ -193,7 +185,7 @@
 	mc := 0
 	for _, c := range s {
 		// Handle the soft break for the EOL, if needed
-		if mc == MaxLineLength-1 || (!isPrintable(c) && mc+len(fmt.Sprintf("%s%X", "=", c)) > MaxLineLength-1) {
+		if mc == 75 || (!isPrintable(c) && mc+len(fmt.Sprintf("%s%X", "=", c)) > 75) {
 			if _, err := fmt.Fprintf(w, "%s", "=\r\n"); err != nil {
 				return err
 			}
@@ -233,9 +225,9 @@
 //The output is then written to the specified io.Writer
 func base64Wrap(w io.Writer, b []byte) {
 	encoded := base64.StdEncoding.EncodeToString(b)
-	for i := 0; i < len(encoded); i += MaxLineLength {
+	for i := 0; i < len(encoded); i += 76 {
 		//Do we need to print 76 characters, or the rest of the string?
-		if len(encoded)-i < MaxLineLength {
+		if len(encoded)-i < 76 {
 			fmt.Fprintf(w, "%s\r\n", encoded[i:])
 		} else {
 			fmt.Fprintf(w, "%s\r\n", encoded[i:i+76])
